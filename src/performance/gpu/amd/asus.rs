use std::sync::Arc;

use tokio::{
    sync::Mutex,
    fs,
    io::{AsyncReadExt, AsyncWriteExt},
    task::spawn_blocking
};

use crate::performance::gpu::tdp::{TDPDevice, TDPResult, TDPError};

<<<<<<< HEAD
use rog_dbus::RogDbusClient;
use rog_platform::platform::ThrottlePolicy;
use super::tdp::TDP;
=======
use crate::platform::asus::DaemonProxy;
use zbus::Connection;

struct RogDbusClient;

impl<'a> RogDbusClient {
    pub async fn new() -> zbus::Result<(DaemonProxy<'a>, Connection)> {
        let connection = Connection::session().await?;
        let proxy = DaemonProxy::new(&connection).await?;
        
        Ok((proxy, connection))
    }
}
>>>>>>> 3e370248

/// Implementation of asusd with a fallback to asus-wmi sysfs
/// See https://www.kernel.org/doc/html/v6.8-rc4/admin-guide/abi-testing.html#abi-sys-devices-platform-platform-ppt-apu-sppt
pub struct ASUS {
    tdp: u8,
    boost: u8,
    ryzenadj: Arc<Mutex<TDP>>,
}

impl ASUS {

    /// test if we are in an asus system with asus-wmi loaded
    pub async fn new(path: String, device_id: String) -> Option<Self> {
        let asus_nb_wmi = std::path::Path::new("/sys/devices/platform/asus-nb-wmi");

        match fs::metadata(asus_nb_wmi).await.is_ok() {
            true => {
                log::info!("ASUS device detected, using asus-wmi");

                match spawn_blocking(|| Arc::new(Mutex::new(TDP::new(path, device_id)))).await {
                    Ok(ryzenadj) => {
                        Some(Self {
                            tdp: 5,
                            boost: 0,
                            ryzenadj,
                        })
                    },
                    Err(err) => {
                        log::error!("{}", err);
                        None
                    },
                }
            },
            false => None,
        }

    }

    async fn write(&self, var: &str, value: u8) -> TDPResult<()> {
        match fs::File::create(format!("/sys/devices/platform/asus-nb-wmi/{}", var)).await {
            Ok(mut file) => {
                match file.write(value.to_string().as_bytes()).await {
                    Ok(_) => Ok(()),
                    Err(err) => {
                        log::warn!("Unable to use asus-wmi interface");
                        Err(TDPError::FailedOperation(format!("{}", err)))
                    },
                }
            },
            Err(err) => {
                log::warn!("Unable to use asus-wmi interface");
                Err(TDPError::FailedOperation(format!("{}", err)))
            },
        }
    }

    async fn read(&self, var: &str) -> TDPResult<u8> {
        match fs::File::open(format!("/sys/devices/platform/asus-nb-wmi/{}", var)).await {
            Ok(mut file) => {
                let mut buf = String::new();
                match file.read_to_string(&mut buf).await {
                    Ok(_) => {
                        match buf.parse::<u8>() {
                            Ok(value) => Ok(value),
                            Err(err) => {
                                log::warn!("Unable to use asus-wmi interface");
                                Err(TDPError::FailedOperation(format!("{}", err)))
                            },
                        }
                    },
                    Err(err) => {
                        log::warn!("Unable to use asus-wmi interface");
                        Err(TDPError::FailedOperation(format!("{}", err)))
                    },
                }
            },
            Err(err) => {
                log::warn!("Unable to use asus-wmi interface");
                Err(TDPError::FailedOperation(format!("{}", err)))
            }
        }
    }

    async fn set_tdp_boost(&self) -> TDPResult<()> {
        match RogDbusClient::new().await {
            Ok((platform, _)) => {
                match platform.set_ppt_fppt(self.tdp + self.boost).await {
                    Ok(()) => Ok(()),
                    Err(err) => {
                        log::error!("{}", err);
                        log::warn!("Unable to use asusd to set ppt_fppt, asus-wmi interface will be used");
                        self.write("ppt_fppt", self.tdp + self.boost).await
                    },
                }
            },
            Err(err) => {
                log::error!("{}", err);
                log::warn!("Unable to use asusd to set ppt_fppt, asus-wmi interface will be used");
                self.write("ppt_fppt", self.tdp + self.boost).await
            }
        }.and_then(|_| {
            log::debug!("Set TDP: {}", self.tdp);
            log::debug!("Set boost: {}", self.boost);
            Ok(())
        })
    }

    async fn throttle_thermal_policy(&self) -> TDPResult<String> {
        match self.read("throttle_thermal_policy").await {
            Ok(value) => {
                let res = match value {
                    1 => "max-performance",
                    0 => "power-saving",
                    _ => "power-saving"
                };

                Ok(String::from(res))
            },
            Err(err) => {
                log::warn!("Unable to use asus-wmi interface");
                Err(err)
            }
        }
    }

    async fn set_throttle_thermal_policy(&self, throttle_policy: u32) -> TDPResult<()> {
        // Balanced = 0
        // Performance = 1
        // Quiet = 2
        match RogDbusClient::new().await {
            Ok((platform, _)) => {
                match platform.set_throttle_thermal_policy(throttle_policy).await {
                    Ok(()) => Ok(()),
                    Err(err) => {
                        log::error!("{}", err);
                        log::warn!("Unable to use asusd to set throttle_thermal_policy, asus-wmi interface will be used");
                        self.write("throttle_thermal_policy", throttle_policy as u8).await
                    },
                }
            },
            Err(err) => {
                log::error!("{}", err);
                log::warn!("Unable to use asusd to set throttle_thermal_policy, asus-wmi interface will be used");
                self.write("throttle_thermal_policy", throttle_policy as u8).await
            }
        }.and_then(|_| {
            log::debug!("Set power profile: {:?}", throttle_policy);
            Ok(())
        })
    }
}

impl TDPDevice for ASUS {
    async fn tdp(&self) -> TDPResult<f64> {
        Ok(self.tdp.into())
    }

    async fn set_tdp(&mut self, value: f64) -> TDPResult<()> {
        self.tdp = value.round() as u8;

        self.set_tdp_boost().await
    }

    async fn boost(&self) -> TDPResult<f64> {
        Ok(self.boost.into())
    }

    async fn set_boost(&mut self, value: f64) -> TDPResult<()> {
        self.boost = value.round() as u8;

        self.set_tdp_boost().await
    }

    async fn thermal_throttle_limit_c(&self) -> TDPResult<f64> {
        match self.ryzenadj.lock().await.thermal_throttle_limit_c().await {
            Ok(value) => {
                Ok(value)
            },
            Err(_) => return Err(TDPError::FailedOperation(format!("Failed to call RyzenAdj"))),
        }
    }

    async fn set_thermal_throttle_limit_c(&mut self, limit: f64) -> TDPResult<()> {
        match self.ryzenadj.lock().await.set_thermal_throttle_limit_c(limit).await {
            Ok(()) => Ok(()),
            Err(_) => return Err(TDPError::FailedOperation(format!("Failed to call RyzenAdj"))),
        }
    }

    async fn power_profile(&self) -> TDPResult<String> {
        match RogDbusClient::new().await {
            Ok((platform, _)) => {
                match platform.throttle_thermal_policy().await {
                    Ok(throttle_policy) => {
                        match throttle_policy {
                            1 => Ok("max-performance".to_string()),
                            0 => Ok("power-saving".to_string()),
                            2 => Ok("power-saving".to_string()),
                            _ => Ok("max-performance".to_string()),
                        }
                    },
                    Err(err) => {
                        log::error!("{}", err);
                        log::warn!("Unable to use asusd to read throttle_thermal_policy, asus-wmi interface will be used");
                        self.throttle_thermal_policy().await
                    },
                }
            },
            Err(err) => {
                log::error!("{}", err);
                log::warn!("Unable to use asusd to read throttle_thermal_policy, asus-wmi interface will be used");
                self.throttle_thermal_policy().await
            }
        }
    }

    async fn set_power_profile(&mut self, profile: String) -> TDPResult<()> {
        // possible values - "max-performance", "power-saving"

        match profile.as_str() {
            "max-performance" => {
                self.set_throttle_thermal_policy(1).await
            },
            "power-saving" => {
                self.set_throttle_thermal_policy(0).await
            },
            _ => {
                Ok(())
            },
        }
    }
}<|MERGE_RESOLUTION|>--- conflicted
+++ resolved
@@ -9,11 +9,7 @@
 
 use crate::performance::gpu::tdp::{TDPDevice, TDPResult, TDPError};
 
-<<<<<<< HEAD
-use rog_dbus::RogDbusClient;
-use rog_platform::platform::ThrottlePolicy;
 use super::tdp::TDP;
-=======
 use crate::platform::asus::DaemonProxy;
 use zbus::Connection;
 
@@ -27,7 +23,6 @@
         Ok((proxy, connection))
     }
 }
->>>>>>> 3e370248
 
 /// Implementation of asusd with a fallback to asus-wmi sysfs
 /// See https://www.kernel.org/doc/html/v6.8-rc4/admin-guide/abi-testing.html#abi-sys-devices-platform-platform-ppt-apu-sppt
